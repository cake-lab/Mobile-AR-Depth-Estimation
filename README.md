# Mobile-AR-Depth-Estimation
[![License: GPL v3](https://img.shields.io/badge/License-GPLv3-green.svg)](https://www.gnu.org/licenses/gpl-3.0) ![Python](https://img.shields.io/badge/python-3670A0?style=for-the-badge&logo=python&logoColor=ffdd54) ![Jupyter Notebook](https://img.shields.io/badge/jupyter-%23FA0F00.svg?style=for-the-badge&logo=jupyter&logoColor=white) ![PyTorch](https://img.shields.io/badge/PyTorch-%23EE4C2C.svg?style=for-the-badge&logo=PyTorch&logoColor=white)

The official repository for our HotMobile24 paper:

>#### [Mobile AR Depth Estimation: Challenges &amp; Prospects](https://dl.acm.org/doi/10.1145/3638550.3641122)
>
> ##### [Ashkan Ganj](https://ashkanganj.me/), [Yiqin Zhao](https://yiqinzhao.me/), [Hang Su](https://suhangpro.github.io/), [Tian Guo](https://tianguo.info/)

[[Arxiv(Extended verison)]](https://arxiv.org/pdf/2310.14437.pdf)

## ARKitScenes Dataset

For all evaluations, we utilized the ARKitScenes dataset.

## Download and preprocess

To download and preprocess the ARKitScenes dataset, please use the following notebook: [ARKitScenes Notebook](/Analysis/notebooks/ARKitScenes/download_preprocess.ipynb). This notebook provides step-by-step instructions for obtaining and preparing the dataset for use with the models.

### Additional Analysis Notebooks

Alongside the preprocessing notebook, we have developed several other notebooks aimed at analyzing the dataset in depth. These notebooks explore various aspects of the data, helping to better understand its characteristics and how it impacts the performance of our depth estimation models.

The additional notebooks, found within the same directory, cover topics such as:

- `analysis_per_obj.ipynb`: Examines the performance of models across different object types, identifying any meaningful differences.
- `confidence_eval.ipynb`: Analyzes missing points in the depth map based on confidence levels, including a visualization of the distribution and frame-by-frame analysis.
- `main.ipynb`: Contains comprehensive analysis for the number of missing points in both ARKit and ground truth (GT) depths, offering code for analysis based on different thresholds and visualizing missing points in the depth map.

To access these analysis notebooks, navigate to the following directory in our repository: `/Analysis/notebooks/ARKitScenes`.

## ZoeDepth

For more details, please refer to the Zoedepth <a href="https://github.com/isl-org/ZoeDepth">Github repository</a> and <a href="https://arxiv.org/abs/2302.12288">paper</a>.

TODO

## DistDepth (Toward Practical Monocular Indoor Depth Estimation)

For more details, please refer to the DistDepth's <a href="https://github.com/facebookresearch/DistDepth">Github repository</a> and <a href="https://arxiv.org/abs/2112.02306">paper</a>.

### Getting Started with DistDepth

To utilize DistDepth, follow the steps outlined below. Detailed instructions and additional information are available in the DistDepth [Readme.md](models/DistDepth/README.md).

1. **Download Pre-trained Weights:** Access the pre-trained weights via the link provided in the DistDepth [Readme.md](models/DistDepth/README.md). These weights are essential for evaluating the model's performance.

2. **Prepare Your Environment:** Ensure your setup meets the prerequisites listed in the `README.md`, including necessary libraries and dependencies.

3. **Running Evaluation:**
   - Place the pre-trained weights in the same directory as the `eval.sh` script.
   - Update the `eval.sh` script with the path to the ARKitScenes dataset.
   - Execute the following command to evaluate the DistDepth model on the ARKitScenes dataset:

     ```bash
     sh eval.sh
     ```

   - The script outputs the evaluation results and save them in .csv file which can be later be used for visualization.

## ZeroDepth (ViDepth)

For more details, please refer to the vidar's <a href="https://github.com/TRI-ML/vidar">Github repository</a> and <a href="https://arxiv.org/abs/2306.17253">paper</a>.

TODO

## Citation

If our work assists you in your research, please cite it as follows:

```bibtex
@inproceedings{10.1145/3638550.3641122,
author = {Ganj, Ashkan and Zhao, Yiqin and Su, Hang and Guo, Tian},
title = {Mobile AR Depth Estimation: Challenges \& Prospects},
year = {2024},
isbn = {9798400704970},
publisher = {Association for Computing Machinery},
address = {New York, NY, USA},
url = {https://doi.org/10.1145/3638550.3641122},
doi = {10.1145/3638550.3641122},
abstract = {Accurate metric depth can help achieve more realistic user interactions such as object placement and occlusion detection in mobile augmented reality (AR). However, it can be challenging to obtain metricly accurate depth estimation in practice. We tested four different state-of-the-art (SOTA) monocular depth estimation models on a newly introduced dataset (ARKitScenes) and observed obvious performance gaps on this real-world mobile dataset. We categorize the challenges to hardware, data, and model-related challenges and propose promising future directions, including (i) using more hardware-related information from the mobile device's camera and other available sensors, (ii) capturing high-quality data to reflect real-world AR scenarios, and (iii) designing a model architecture to utilize the new information.},
booktitle = {Proceedings of the 25th International Workshop on Mobile Computing Systems and Applications},
pages = {21–26},
numpages = {6},
location = {<conf-loc>, <city>San Diego</city>, <state>CA</state>, <country>USA</country>, </conf-loc>},
series = {HOTMOBILE '24}
}
```

## Acknowledgements

<<<<<<< HEAD
TODO

## Contact

Please feel free to reach out to us with any questions or concerns. You can contact us via email at [Ashkan Ganj](mailto:aganj@wpi.edu)

## License

This project is released under the terms of the GNU General Public License v3.0 (GPL-3.0) License. The GPL-3.0 is a copyleft license, which means that derivative work can only be distributed under the same license terms. This is in the spirit of sharing and contributing to the open-source community.

The GPL-3.0 license allows you to freely use, modify, and distribute this software, but it requires that any modifications and your derivative works are also bound by the same GPL-3.0 license.

For more detailed information, please refer to the full license text here: [GNU General Public License, version 3 (GPL-3.0)](https://www.gnu.org/licenses/gpl-3.0.en.html).

For a concise summary and FAQ about this license, you can visit [GNU Operating System](https://www.gnu.org/licenses/gpl-3.0.html).
=======
TODO
>>>>>>> 7cb99d8f
<|MERGE_RESOLUTION|>--- conflicted
+++ resolved
@@ -89,22 +89,4 @@
 
 ## Acknowledgements
 
-<<<<<<< HEAD
-TODO
-
-## Contact
-
-Please feel free to reach out to us with any questions or concerns. You can contact us via email at [Ashkan Ganj](mailto:aganj@wpi.edu)
-
-## License
-
-This project is released under the terms of the GNU General Public License v3.0 (GPL-3.0) License. The GPL-3.0 is a copyleft license, which means that derivative work can only be distributed under the same license terms. This is in the spirit of sharing and contributing to the open-source community.
-
-The GPL-3.0 license allows you to freely use, modify, and distribute this software, but it requires that any modifications and your derivative works are also bound by the same GPL-3.0 license.
-
-For more detailed information, please refer to the full license text here: [GNU General Public License, version 3 (GPL-3.0)](https://www.gnu.org/licenses/gpl-3.0.en.html).
-
-For a concise summary and FAQ about this license, you can visit [GNU Operating System](https://www.gnu.org/licenses/gpl-3.0.html).
-=======
-TODO
->>>>>>> 7cb99d8f
+TODO